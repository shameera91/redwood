--- conflicted
+++ resolved
@@ -31,11 +31,7 @@
   },
   "dependencies": {
     "@prisma/sdk": "3.8.1",
-<<<<<<< HEAD
-    "@redwoodjs/internal": "v0.44.0",
-=======
     "@redwoodjs/internal": "v0.44.1",
->>>>>>> a7dfad60
     "@types/line-column": "1.0.0",
     "camelcase": "6.3.0",
     "deepmerge": "4.2.2",
