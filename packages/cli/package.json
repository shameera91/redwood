--- conflicted
+++ resolved
@@ -13,15 +13,9 @@
     "dist"
   ],
   "dependencies": {
-<<<<<<< HEAD
     "@prisma/sdk": "~2.2.2",
-    "@redwoodjs/internal": "^0.13.0",
-    "@redwoodjs/structure": "0.13.0",
-=======
-    "@prisma/sdk": "^2.1.1",
     "@redwoodjs/internal": "^0.14.0",
     "@redwoodjs/structure": "^0.14.0",
->>>>>>> 10aff539
     "camelcase": "^5.3.1",
     "chalk": "^3.0.0",
     "concurrently": "^5.1.0",
