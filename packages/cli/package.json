--- conflicted
+++ resolved
@@ -14,19 +14,11 @@
     "dist"
   ],
   "dependencies": {
-<<<<<<< HEAD
-    "@prisma/sdk": "2.29.1",
+    "@prisma/sdk": "2.30.0",
     "@redwoodjs/api-server": "0.36.2",
     "@redwoodjs/internal": "0.36.2",
     "@redwoodjs/prerender": "0.36.2",
     "@redwoodjs/structure": "0.36.2",
-=======
-    "@prisma/sdk": "2.30.0",
-    "@redwoodjs/api-server": "0.36.1",
-    "@redwoodjs/internal": "0.36.1",
-    "@redwoodjs/prerender": "0.36.1",
-    "@redwoodjs/structure": "0.36.1",
->>>>>>> 3af28e52
     "boxen": "5.0.1",
     "camelcase": "6.2.0",
     "chalk": "4.1.2",
