--- conflicted
+++ resolved
@@ -1,10 +1,6 @@
 {
   "name": "@redwoodjs/router",
-<<<<<<< HEAD
-  "version": "1.0.0-rc.6",
-=======
   "version": "0.50.0",
->>>>>>> 2515fba1
   "repository": {
     "type": "git",
     "url": "https://github.com/redwoodjs/redwood.git",
@@ -27,11 +23,7 @@
   },
   "dependencies": {
     "@reach/skip-nav": "0.16.0",
-<<<<<<< HEAD
-    "@redwoodjs/auth": "1.0.0-rc.6",
-=======
     "@redwoodjs/auth": "0.50.0",
->>>>>>> 2515fba1
     "core-js": "3.21.1",
     "lodash.isequal": "4.5.0"
   },
