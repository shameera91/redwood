--- conflicted
+++ resolved
@@ -7,15 +7,9 @@
     "@babel/core": "7.16.0",
     "@babel/eslint-parser": "7.16.3",
     "@babel/eslint-plugin": "7.14.5",
-<<<<<<< HEAD
-    "@redwoodjs/internal": "0.39.3",
+    "@redwoodjs/internal": "0.39.4",
     "@typescript-eslint/eslint-plugin": "5.6.0",
     "@typescript-eslint/parser": "5.6.0",
-=======
-    "@redwoodjs/internal": "0.39.4",
-    "@typescript-eslint/eslint-plugin": "5.4.0",
-    "@typescript-eslint/parser": "5.4.0",
->>>>>>> 0ad9f862
     "eslint": "8.2.0",
     "eslint-config-prettier": "8.3.0",
     "eslint-import-resolver-babel-module": "5.3.1",
