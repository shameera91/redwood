--- conflicted
+++ resolved
@@ -24,20 +24,12 @@
     "test:watch": "yarn test --watch"
   },
   "dependencies": {
-<<<<<<< HEAD
     "@babel/runtime-corejs3": "7.16.7",
-    "@redwoodjs/auth": "1.4.0",
-    "@redwoodjs/internal": "1.4.0",
-    "@redwoodjs/router": "1.4.0",
-    "@redwoodjs/structure": "1.4.0",
-    "@redwoodjs/web": "1.4.0",
-=======
     "@redwoodjs/auth": "1.4.1",
     "@redwoodjs/internal": "1.4.1",
     "@redwoodjs/router": "1.4.1",
     "@redwoodjs/structure": "1.4.1",
     "@redwoodjs/web": "1.4.1",
->>>>>>> 517f0219
     "babel-plugin-ignore-html-and-css-imports": "0.1.0",
     "cheerio": "1.0.0-rc.10",
     "core-js": "3.22.5",
