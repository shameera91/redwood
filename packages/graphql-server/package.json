{
  "name": "@redwoodjs/graphql-server",
  "version": "0.38.0",
  "files": [
    "dist"
  ],
  "main": "./dist/index.js",
  "types": "./dist/index.d.ts",
  "license": "MIT",
  "dependencies": {
    "@envelop/core": "1.3.0",
    "@envelop/depth-limit": "1.0.0",
    "@envelop/disable-introspection": "1.0.0",
    "@envelop/filter-operation-type": "1.0.0",
    "@envelop/parser-cache": "2.0.0",
    "@envelop/validation-cache": "2.0.0",
    "@graphql-tools/merge": "8.2.0",
    "@graphql-tools/schema": "8.3.0",
    "@graphql-tools/utils": "8.5.0",
    "@prisma/client": "3.3.0",
    "@redwoodjs/api": "0.38.0",
    "core-js": "3.18.3",
    "graphql": "15.6.1",
    "graphql-helix": "1.8.3",
    "graphql-playground-html": "1.6.29",
    "graphql-scalars": "1.12.0",
    "graphql-tag": "2.12.5",
    "lodash.merge": "4.6.2",
    "lodash.omitby": "4.6.0",
    "node-fetch": "2.6.1",
    "uuid": "8.3.2"
  },
  "devDependencies": {
    "@babel/cli": "7.15.7",
    "@envelop/testing": "2.0.0",
    "@envelop/types": "1.2.0",
<<<<<<< HEAD
    "@redwoodjs/auth": "0.37.5",
=======
    "@redwoodjs/auth": "0.38.0",
>>>>>>> e78d19f8
    "@types/lodash.merge": "4.6.6",
    "@types/lodash.omitby": "4.6.6",
    "@types/uuid": "8.3.1",
    "aws-lambda": "1.0.6",
    "jest": "27.3.1",
    "typescript": "4.4.4"
  },
  "jest": {
    "testPathIgnorePatterns": [
      "/dist/"
    ]
  },
  "scripts": {
    "build": "yarn build:js && yarn build:types",
    "prepublishOnly": "NODE_ENV=production yarn build",
    "build:js": "babel src -d dist --extensions \".js,.ts,.tsx\"",
    "build:types": "tsc --build --verbose",
    "build:watch": "nodemon --watch src --ext \"js,ts,tsx\" --ignore dist --exec \"yarn build\"",
    "test": "jest src",
    "test:watch": "yarn test --watch"
  },
  "gitHead": "8be6a35c2dfd5aaeb12d55be4f0c77eefceb7762"
}<|MERGE_RESOLUTION|>--- conflicted
+++ resolved
@@ -34,11 +34,7 @@
     "@babel/cli": "7.15.7",
     "@envelop/testing": "2.0.0",
     "@envelop/types": "1.2.0",
-<<<<<<< HEAD
-    "@redwoodjs/auth": "0.37.5",
-=======
     "@redwoodjs/auth": "0.38.0",
->>>>>>> e78d19f8
     "@types/lodash.merge": "4.6.6",
     "@types/lodash.omitby": "4.6.6",
     "@types/uuid": "8.3.1",
