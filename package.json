{
  "private": true,
  "license": "MIT",
  "workspaces": [
    "packages/*"
  ],
  "devDependencies": {
    "@babel/cli": "^7.8.4",
    "@babel/core": "^7.9.0",
    "@babel/node": "^7.8.7",
    "@babel/plugin-proposal-class-properties": "^7.8.3",
    "@babel/plugin-transform-runtime": "^7.9.0",
    "@babel/preset-env": "^7.9.0",
    "@babel/preset-react": "^7.9.4",
    "@babel/preset-typescript": "^7.9.0",
    "@babel/runtime-corejs3": "^7.9.2",
    "babel-plugin-auto-import": "^1.0.5",
    "babel-plugin-module-resolver": "^4.0.0",
    "cross-env": "^7.0.2",
    "jest": "^25.2.3",
    "lerna": "^3.20.2",
    "nodemon": "^2.0.2",
    "typescript": "^3.8.3"
  },
  "eslintConfig": {
    "extends": "@redwoodjs/eslint-config",
    "ignorePatterns": [
      "fixtures"
    ]
  },
  "eslintIgnore": [
    "dist",
    "packages/api/importAll.macro.js"
  ],
  "scripts": {
<<<<<<< HEAD
    "build": "yarn build:clean && yarn build:js && yarn build:types",
    "build:clean": "lerna run build:clean",
    "build:js": "cross-env NODE_ENV=production lerna run build",
    "build:types": "tsc --build --clean && tsc --build",
=======
    "build": "yarn cross-env NODE_ENV=production lerna run build",
    "build:watch": "lerna run build:watch --parallel",
>>>>>>> 5b245537
    "test": "lerna run test --stream -- --colors",
    "lint": "yarn eslint packages",
    "lint:fix": "yarn eslint --fix packages"
  }
}<|MERGE_RESOLUTION|>--- conflicted
+++ resolved
@@ -33,15 +33,11 @@
     "packages/api/importAll.macro.js"
   ],
   "scripts": {
-<<<<<<< HEAD
     "build": "yarn build:clean && yarn build:js && yarn build:types",
     "build:clean": "lerna run build:clean",
     "build:js": "cross-env NODE_ENV=production lerna run build",
     "build:types": "tsc --build --clean && tsc --build",
-=======
-    "build": "yarn cross-env NODE_ENV=production lerna run build",
     "build:watch": "lerna run build:watch --parallel",
->>>>>>> 5b245537
     "test": "lerna run test --stream -- --colors",
     "lint": "yarn eslint packages",
     "lint:fix": "yarn eslint --fix packages"
