{
  "private": true,
  "workspaces": {
    "packages": [
      "api",
      "web",
      "packages/*"
    ]
  },
  "devDependencies": {
<<<<<<< HEAD
    "@redwoodjs/core": "1.3.3",
=======
    "@redwoodjs/core": "1.4.0",
>>>>>>> 19b85bb1
    "autoprefixer": "^10.4.4",
    "postcss": "^8.4.12",
    "postcss-loader": "^6.2.1",
    "tailwindcss": "^3.0.23"
  },
  "eslintConfig": {
    "extends": "@redwoodjs/eslint-config",
    "root": true
  },
  "engines": {
    "node": ">=14.19 <=16.x",
    "yarn": ">=1.15"
  },
  "prisma": {
    "seed": "yarn rw exec seed"
  },
  "scripts": {
    "postinstall": ""
  },
  "packageManager": "yarn@3.2.0"
}<|MERGE_RESOLUTION|>--- conflicted
+++ resolved
@@ -8,11 +8,7 @@
     ]
   },
   "devDependencies": {
-<<<<<<< HEAD
-    "@redwoodjs/core": "1.3.3",
-=======
     "@redwoodjs/core": "1.4.0",
->>>>>>> 19b85bb1
     "autoprefixer": "^10.4.4",
     "postcss": "^8.4.12",
     "postcss-loader": "^6.2.1",
